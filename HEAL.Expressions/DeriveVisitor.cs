using System;
using System.Linq;
using System.Linq.Expressions;
using System.Reflection;

namespace HEAL.Expressions {
  public class DeriveVisitor : ExpressionVisitor {
    private readonly int dxIdx;
    private readonly ParameterExpression param;

    public DeriveVisitor(ParameterExpression param, int dxIdx) {
      this.param = param;
      this.dxIdx = dxIdx;
    }

    protected override Expression VisitConstant(ConstantExpression node) {
      return Expression.Constant(0.0);
    }

    protected override Expression VisitBinary(BinaryExpression node) {
      switch (node.NodeType) {
        case ExpressionType.Add: {
            return Expression.Add(Visit(node.Left), Visit(node.Right));
          }
        case ExpressionType.Subtract: {
            return Expression.Subtract(Visit(node.Left), Visit(node.Right));
          }
        case ExpressionType.Multiply: {
            // f g' + g f'
            return Expression.Add(
              Expression.Multiply(node.Left, Visit(node.Right)),
              Expression.Multiply(node.Right, Visit(node.Left)));
          }
        case ExpressionType.Divide: {
            // (g f' - f g') / g²
            var f = node.Left;
            var g = node.Right;
            var df = Visit(node.Left);
            var dg = Visit(node.Right);
            return Expression.Divide(
              Expression.Subtract(
                Expression.Multiply(g, df),
                Expression.Multiply(f, dg)
                ),
              Expression.Call(pow, g, Expression.Constant(2.0))
              );
          }

        case ExpressionType.ArrayIndex: {
            if (node.Left == param) {
              var index = node.Right;
              if (index.NodeType == ExpressionType.Constant) {
                var idx = (int)((ConstantExpression)index).Value;
                if (idx == dxIdx) return Expression.Constant(1.0);
                else return Expression.Constant(0.0);
              } else throw new NotSupportedException("only constant indices for parameter are allowed");
            } else {
              return Expression.Constant(0.0); // return base.VisitBinary(node); // array index for other variables or parameters ok
            }
          }
        default: throw new NotSupportedException(node.ToString());
      }
    }

    private readonly MethodInfo abs = typeof(Math).GetMethod("Abs", new[] { typeof(double) });
    private readonly MethodInfo sin = typeof(Math).GetMethod("Sin", new[] { typeof(double) });
    private readonly MethodInfo cos = typeof(Math).GetMethod("Cos", new[] { typeof(double) });
    private readonly MethodInfo exp = typeof(Math).GetMethod("Exp", new[] { typeof(double) });
    private readonly MethodInfo log = typeof(Math).GetMethod("Log", new[] { typeof(double) });
    private readonly MethodInfo tanh = typeof(Math).GetMethod("Tanh", new[] { typeof(double) });
    private readonly MethodInfo cosh = typeof(Math).GetMethod("Cosh", new[] { typeof(double) });
    private readonly MethodInfo sqrt = typeof(Math).GetMethod("Sqrt", new[] { typeof(double) });
    private readonly MethodInfo cbrt = typeof(Functions).GetMethod("Cbrt", new[] { typeof(double) });
    private readonly MethodInfo pow = typeof(Math).GetMethod("Pow", new[] { typeof(double), typeof(double) });
    private readonly MethodInfo sign = typeof(Functions).GetMethod("Sign", new[] { typeof(double) }); // for deriv abs(x)
    private readonly MethodInfo logistic = typeof(Functions).GetMethod("Logistic", new[] { typeof(double) });
    private readonly MethodInfo invlogistic = typeof(Functions).GetMethod("InvLogistic", new[] { typeof(double) });
    private readonly MethodInfo logisticPrime = typeof(Functions).GetMethod("LogisticPrime", new[] { typeof(double) }); // deriv of logistic
    private readonly MethodInfo logisticPrimePrime = typeof(Functions).GetMethod("LogisticPrimePrime", new[] { typeof(double) }); // deriv of logistic
    private readonly MethodInfo invlogisticPrime = typeof(Functions).GetMethod("InvLogisticPrime", new[] { typeof(double) });
    private readonly MethodInfo invlogisticPrimePrime = typeof(Functions).GetMethod("InvLogisticPrimePrime", new[] { typeof(double) });

    //private readonly MethodInfo exp = typeof(Math).GetMethod("Exp", new[] { typeof(double) });
    //private readonly MethodInfo exp = typeof(Math).GetMethod("Exp", new[] { typeof(double) });
    //private readonly MethodInfo exp = typeof(Math).GetMethod("Exp", new[] { typeof(double) });

    // TODO: unit tests
    protected override Expression VisitMethodCall(MethodCallExpression node) {
      var x = node.Arguments.First();
      var dx = Visit(x);
      Expression dfx;
      if (node.Method == sin) {
        dfx = Expression.Call(cos, x);
      } else if (node.Method == cos) {
        dfx = Expression.Negate(Expression.Call(sin, x));
      } else if (node.Method == exp) {
        dfx = node;
      } else if (node.Method == log) {
        dfx = Expression.Divide(Expression.Constant(1.0), x);
      } else if (node.Method == tanh) {
        dfx = Expression.Divide(
          Expression.Constant(2.0),
          Expression.Add(
            Expression.Call(cosh,
              Expression.Multiply(Expression.Constant(2.0), x)),
            Expression.Constant(1.0)));
      } else if (node.Method == sqrt) {
        dfx = Expression.Multiply(Expression.Constant(0.5), Expression.Divide(Expression.Constant(1.0), node));
      } else if (node.Method == cbrt) {
        // 1/3 * 1/cbrt(...)^2
        dfx = Expression.Divide(Expression.Constant(1.0 / 3.0),
          Expression.Call(pow, node, Expression.Constant(2.0)));
      } else if (node.Method == pow) {
        var exponent = node.Arguments[1];
        if (exponent.NodeType == ExpressionType.Constant) {
          // for efficiency
          var expVal = (double)((ConstantExpression)exponent).Value;
          dfx = Expression.Multiply(exponent, Expression.Call(pow, x, Expression.Constant(expVal - 1)));
        } else if (exponent is BinaryExpression binaryExpression && binaryExpression.Left == param) {
          // d/dx f(x)^g(x) = f(x)^(g(x)-1) (g(x) f'(x) + f(x) (log f(x)) g'(x))
          var dgx = Visit(exponent);
          return Expression.Multiply(
            Expression.Call(pow, x, Expression.Subtract(exponent, Expression.Constant(1.0))),
            Expression.Add(Expression.Multiply(exponent, dx), 
                           Expression.Multiply(x, 
                              Expression.Multiply(
                                Expression.Call(log, x), 
                                dgx))));
        } else {
          throw new NotSupportedException("Exponents can only be parameters or constants.");
        }

      } else if (node.Method == abs) {
<<<<<<< HEAD
        dfx = Expression.Convert(Expression.Call(sign, x), typeof(double));
=======
        dfx = Expression.Call(sign, x);
      } else if (node.Method == sign) {
        dfx = Expression.Constant(0.0);
>>>>>>> 7aea8b8b
      } else if (node.Method == logistic) {
        dfx = Expression.Call(logisticPrime, x);
      } else if (node.Method == invlogistic) {
        dfx = Expression.Call(invlogisticPrime, x);
      } else if (node.Method == logisticPrime) {
        dfx = Expression.Call(logisticPrimePrime, x);
      } else if (node.Method == invlogisticPrime) {
        dfx = Expression.Call(invlogisticPrimePrime, x);
      } else throw new NotSupportedException($"Unsupported method call {node.Method.Name}");

      return Expression.Multiply(dfx, dx);
    }
  }
}<|MERGE_RESOLUTION|>--- conflicted
+++ resolved
@@ -131,13 +131,9 @@
         }
 
       } else if (node.Method == abs) {
-<<<<<<< HEAD
-        dfx = Expression.Convert(Expression.Call(sign, x), typeof(double));
-=======
         dfx = Expression.Call(sign, x);
       } else if (node.Method == sign) {
         dfx = Expression.Constant(0.0);
->>>>>>> 7aea8b8b
       } else if (node.Method == logistic) {
         dfx = Expression.Call(logisticPrime, x);
       } else if (node.Method == invlogistic) {
