<<<<<<< HEAD
﻿<Project Sdk="Microsoft.NET.Sdk">

    <PropertyGroup>
        <TargetFramework>netstandard2.0</TargetFramework>
    </PropertyGroup>

    <ItemGroup>
      <Compile Remove="ExpandProductsVisitor - Copy.cs" />
      <Compile Remove="LiftLinearParametersVisitor - Copy.cs" />
    </ItemGroup>

=======
<Project Sdk="Microsoft.NET.Sdk">
  <PropertyGroup>
    <TargetFramework>net7.0</TargetFramework>
  </PropertyGroup>
>>>>>>> 871e73d4
</Project><|MERGE_RESOLUTION|>--- conflicted
+++ resolved
@@ -1,19 +1,5 @@
-<<<<<<< HEAD
-﻿<Project Sdk="Microsoft.NET.Sdk">
-
-    <PropertyGroup>
-        <TargetFramework>netstandard2.0</TargetFramework>
-    </PropertyGroup>
-
-    <ItemGroup>
-      <Compile Remove="ExpandProductsVisitor - Copy.cs" />
-      <Compile Remove="LiftLinearParametersVisitor - Copy.cs" />
-    </ItemGroup>
-
-=======
 <Project Sdk="Microsoft.NET.Sdk">
   <PropertyGroup>
     <TargetFramework>net7.0</TargetFramework>
   </PropertyGroup>
->>>>>>> 871e73d4
 </Project>