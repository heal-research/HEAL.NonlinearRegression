﻿using HEAL.Expressions;
using System;
using System.Collections.Generic;
using System.Linq;
using System.Linq.Expressions;
using System.Threading.Tasks;

namespace HEAL.NonlinearRegression {

  public class TProfile {
    private readonly double[] paramEst;
    private readonly double[] paramStdError;
    private readonly int m;
    private readonly int n;

    private readonly Tuple<double[], double[][]>[] t_profiles;
    private readonly alglib.spline1dinterpolant[] spline_tau2p;
    private readonly alglib.spline1dinterpolant[] spline_p2tau;
    private readonly alglib.spline1dinterpolant[,] spline_p2q;

    // Calculate t-profiles for all parameters.
    // Bates and Watts, Appendix A3.5

    public TProfile(double[] y, double[,] x, LeastSquaresStatistics statistics,
      Function func,
      Jacobian jacobian) {
      this.paramEst = statistics.paramEst;
      this.paramStdError = statistics.paramStdError;
      this.m = statistics.m;
      this.n = statistics.n;

      t_profiles = new Tuple<double[], double[][]>[statistics.n]; // for each parameter the tau values and the matrix of parameters

      for (int pIdx = 0; pIdx < statistics.n; pIdx++) {
        t_profiles[pIdx] = CalcTProfile(y, x, statistics, func, jacobian, pIdx);
      }


      spline_tau2p = new alglib.spline1dinterpolant[n];
      spline_p2tau = new alglib.spline1dinterpolant[n];
      spline_p2q = new alglib.spline1dinterpolant[n, n];

      PrepareSplinesForProfileSketches();
    }

    // p_stud is studentized parameter value
    public void GetProfile(int paramIdx, out double[] p, out double[] tau, out double[] p_stud) {
      var profile = t_profiles[paramIdx];
      var n = profile.Item1.Length;
      p = new double[n];
      tau = new double[n];
      p_stud = new double[n];
      for (int i = 0; i < n; i++) {
        tau[i] = profile.Item1[i];
        p[i] = profile.Item2[paramIdx][i];
        p_stud[i] = (p[i] - paramEst[paramIdx]) / paramStdError[paramIdx];
      }
    }

<<<<<<< HEAD
    public static Tuple<double[], double[][]> CalcTProfile(double[] y, double[,] x, LeastSquaresStatistics statistics, Function modelFunc, Jacobian modelJac, int pIdx) {
=======
    public static Tuple<double[], double[][]> CalcTProfile(double[] y, double[,] x, LeastSquaresStatistics statistics, Function func, Jacobian jac, int pIdx, double alpha = 0.05) {
    restart:
>>>>>>> bb310e41
      var paramEst = statistics.paramEst;
      var paramStdError = statistics.paramStdError;
      var SSR = statistics.SSR;
      var s = statistics.s;
      var m = statistics.m;
      var n = statistics.n;

<<<<<<< HEAD

      const int kmax = 30;
      const int step = 8;
      var tmax = Math.Sqrt(alglib.invfdistribution(n, m - n, 0.01)); // limit for t (use small alpha here), book page 302
=======
      const int kmax = 300;
      const int step = 8;
      var tmax = alglib.invstudenttdistribution(m - n, 1 - alpha / 2); // Math.Sqrt(alglib.invfdistribution(n, m - n, 0.01)); // limit for t (use small alpha here), book page 302
>>>>>>> bb310e41

      // buffers
      var yPred_cond = new double[m];
      var J = new double[m, n];
      var tau = new List<double>();
      var M = new List<double[]>();
      var delta = -paramStdError[pIdx] / step;

<<<<<<< HEAD
      #region CG
      alglib.mincgcreate(p_cond, out var state);
      alglib.mincgsetscale(state, paramStdError);
      var negLogLike = Util.CreateGaussianNegLogLikelihood(modelJac, y, x);
      var negLogLikeFixed = Util.FixParameter(negLogLike, pIdx);

      var nllOpt = 0.0;
      var tempGrad = new double[n];
      negLogLike(paramEst, ref nllOpt, tempGrad, null); // calculate maximum likelihood
      #endregion

=======
      alglib.minlmcreatevj(m, paramEst, out var state);
      // alglib.minlmsetcond(state, 1e-9, 0);
      alglib.minlmsetscale(state, paramStdError);
>>>>>>> bb310e41

      #region Levenberg-Marquard
      // alglib.minlmcreatevj(m, p_cond, out var state);
      // // alglib.minlmsetcond(state, 1e-9, 0);
      // alglib.minlmsetscale(state, paramStdError);

      // var resFunc = Util.CreateResidualFunction(modelFunc, x, y); // fix parameter not required here because it is fixed in the Jacobian -> parameter is unchanged
      // // adapted jacobian for fixed parameter
      // var resJacForFixed = Util.FixParameter(Util.CreateResidualJacobian(modelJac, x, y), pIdx);
      // 
      // var alglibResFunc = Util.CreateAlgibResidualFunction(resFunc);
      // var alglibResJacForFixed = Util.CreateAlgibResidualJacobian(resJacForFixed);
      #endregion

      do {
        var t = 0.0; // bug fix to pseudo-code in Bates and Watts
        var invSlope = 1.0;
        var p_cond = (double[])paramEst.Clone();
        for (int k = 0; k < kmax; k++) {
          t = t + invSlope;
          var curP = paramEst[pIdx] + delta * t;

          // minimize
          p_cond[pIdx] = curP;

          #region LM / Gaussian
          // alglib.minlmrestartfrom(state, p_cond);
          // alglib.minlmoptimize(state, alglibResFunc, alglibResJacForFixed, null, null);
          // alglib.minlmresults(state, out p_cond, out var report);
          // if (report.terminationtype < 0) throw new InvalidProgramException();
          // 
          // jac(p_cond, x, yPred_cond, J); // get predicted values and Jacobian for calculation of z and v_p
          // 
          // var SSR_cond = 0.0; // S(,heta_p)
          // var zv = 0.0; // z^T v_p
          // 
          // for (int i = 0; i < m; i++) {
          //   var z = y[i] - yPred_cond[i];
          //   SSR_cond += z * z;
          //   zv += z * J[i, pIdx];
          // }
          // 
          // if (SSR_cond < SSR) throw new ArgumentException($"Found a new optimum in t-profile calculation theta=({string.Join(", ", p_cond.Select(pi => pi.ToString()))}).");
          // 
          // var tau_i = Math.Sign(delta) * Math.Sqrt(SSR_cond - SSR) / s;
          // 
          // invSlope = Math.Abs(tau_i * s * s / (paramStdError[pIdx] * zv));
          #endregion

          #region CG Gaussian
          alglib.mincgrestartfrom(state, p_cond);
          alglib.mincgoptimize(state, negLogLikeFixed, rep: null, obj: null);
          alglib.mincgresults(state, out p_cond, out var report);
          if (report.terminationtype < 0) throw new InvalidProgramException();

          double nll = 0.0;
          var grad = new double[n];
          negLogLike(p_cond, ref nll, grad, null);
          var zv = grad[pIdx];
          

          // modelJac(p_cond, x, yPred_cond, J); // get predicted values and Jacobian for calculation of z and v_p
          // 
          // var SSR_cond = 0.0; // S(,heta_p)
          // var zv = 0.0; // z^T v_p
          // 
          // for (int i = 0; i < m; i++) {
          //   var z = y[i] - yPred_cond[i];
          //   SSR_cond += z * z;
          //   zv += z * J[i, pIdx];
          // }

          // if (SSR_cond < SSR) throw new ArgumentException($"Found a new optimum in t-profile calculation theta=({string.Join(", ", p_cond.Select(pi => pi.ToString()))}).");



          var tau_i = Math.Sign(delta) * Math.Sqrt(nll - nllOpt) / s;

          invSlope = Math.Abs(tau_i * s * s / (paramStdError[pIdx] * zv));
          #endregion


          tau.Add(tau_i);
          M.Add((double[])p_cond.Clone());

          invSlope = Math.Min(4.0, Math.Max(invSlope, 1.0 / 16));

          if (Math.Abs(tau_i) > tmax) break;
        }
        delta = -delta; // repeat for other direction
      } while (delta > 0);  // exactly two iterations


      // sort M by tau
      var tauArr = tau.ToArray();
      var mArr = M.ToArray();
      Array.Sort(tauArr, mArr);

      // copy M to transposed (column-oriented) array
      var mArrTransposed = new double[n][]; // column-oriented
      for (int j = 0; j < n; j++) {
        mArrTransposed[j] = new double[tau.Count];
        for (int i = 0; i < mArrTransposed[j].Length; i++) {
          mArrTransposed[j][i] = mArr[i][j];
        }
      }

      return Tuple.Create(tauArr, mArrTransposed);
    }

    /// <summary>
    /// Produces points on the contour in tau space (taup, tauq) and contour points in the original parameter space (p, q).
    /// (Bates and Watts, Appendix 6)
    /// </summary>
    /// <param name="pIdx">First parameter index</param>
    /// <param name="qIdx">Second parameter index</param>
    /// <param name="alpha">Approximation for 1-alpha confidence region is calculated (e.g. 0.05, value should be between 0.5 and 0.01)</param>
    /// <param name="taup">Contour values for first parameter (in tau scale)</param>
    /// <param name="tauq">Contour values for second parameter (in tau scale)</param>
    /// <param name="p">Contour values for first parameter.</param>
    /// <param name="q">Contour values for second parameter.</param>
    /// <exception cref="InvalidOperationException"></exception>
    public void ApproximateProfilePairContour(int pIdx, int qIdx, double alpha, out double[] taup, out double[] tauq, out double[] p, out double[] q) {
      if (t_profiles == null) throw new InvalidOperationException("Call CalcTProfiles first");

      // scale tau coordinates by dividing by sqrt(n * F(n, m-n, alpha)) 
      // to get a nominal 1 - alpha joint likelihood contour
      var tauScale = Math.Sqrt(n * alglib.invfdistribution(n, m - n, alpha));

      // produce plot for two parameters
      // angles for points on traces as described in Appendix 6
      var anglePairs = new ValueTuple<double, double>[4];
      // anglePairs[0] = (0, alglib.spline1dcalc(spline_tau2gpq[pIdx, qIdx], k));
      // anglePairs[1] = (Math.PI, alglib.spline1dcalc(spline_tau2gpq[pIdx, qIdx], -k));
      // anglePairs[2] = (alglib.spline1dcalc(spline_tau2gpq[qIdx, pIdx], k), 0);
      // anglePairs[3] = (alglib.spline1dcalc(spline_tau2gpq[qIdx, pIdx], -k), Math.PI);

      // from R package 'ellipse'
      double MapTau(double tauA, int aIdx, int bIdx) {
        var a = alglib.spline1dcalc(spline_tau2p[aIdx], tauA * tauScale); // map from tau to a (using t-profile of a)
        var b = alglib.spline1dcalc(spline_p2q[aIdx, bIdx], a); // map from a to b
        var tauB = alglib.spline1dcalc(spline_p2tau[bIdx], b); // map from b to tau (using t-profile of b)
        return Math.Max(-1, Math.Min(1, tauB / tauScale));
      }
      anglePairs[0] = (0, Math.Acos(MapTau(1, pIdx, qIdx)));
      anglePairs[1] = (Math.PI, Math.Acos(MapTau(-1, pIdx, qIdx)));
      anglePairs[2] = (Math.Acos(MapTau(1, qIdx, pIdx)), 0);
      anglePairs[3] = (Math.Acos(MapTau(-1, qIdx, pIdx)), Math.PI);

      var a = new double[5]; // angle 
      var d = new double[5]; // phase
      for (int j = 0; j < 4; j++) {
        var aj = (anglePairs[j].Item1 + anglePairs[j].Item2) / 2.0;
        var dj = anglePairs[j].Item1 - anglePairs[j].Item2;
        if (dj < 0) {
          dj = -dj;
          aj = -aj;
        }
        a[j] = aj;
        d[j] = dj;
      }
      Array.Sort(a, d, 0, 4);
      a[4] = a[0] + 2 * Math.PI; // period 2*pi
      d[4] = d[0];

      alglib.spline1dbuildcubic(a, d, a.Length, -1, 0, -1, 0, out var spline_ad); // periodic boundary conditions
      var nSteps = 100;
      taup = new double[nSteps]; tauq = new double[nSteps];
      p = new double[nSteps]; q = new double[nSteps];
      for (int i = 0; i < nSteps; i++) {
        var ai = i * Math.PI * 2 / nSteps - Math.PI;
        var di = alglib.spline1dcalc(spline_ad, ai);
        taup[i] = Math.Cos(ai + di / 2) * tauScale;
        tauq[i] = Math.Cos(ai - di / 2) * tauScale;
        p[i] = alglib.spline1dcalc(spline_tau2p[pIdx], taup[i]);
        q[i] = alglib.spline1dcalc(spline_tau2p[qIdx], tauq[i]);
        // Console.WriteLine($"{tau_p} {tau_q} {theta_p} {theta_q}");          
      }
    }

    public static void GetPredictionIntervals(double[,] x, NonlinearRegression nls, out double[] low, out double[] high, double alpha = 0.05, bool includeNoise = false) {
      var predRows = x.GetLength(0); // the points for which we calculate the prediction interval
      var trainRows = nls.Statistics.m;
      var n = nls.Statistics.n; // number of parameters
      var d = x.GetLength(1); // number of features

      var _low = new double[predRows];
      var _high = new double[predRows];

      // calc predicted values
      var yPred = new double[predRows];
      nls.func(nls.Statistics.paramEst, x, yPred);

      var offsetIdx = Expr.FindOffsetParameterIndex(nls.modelExpr);
      var scaleIdx = Expr.FindScalingParameterIndex(nls.modelExpr);
      if (offsetIdx == -1 && scaleIdx == -1) {
        throw new NotSupportedException("Only models with an explicit offset or scaling parameter are supported by the t-profile prediction intervals.");
      }

      // we only calculate pointwise intervals
      var t = alglib.invstudenttdistribution(trainRows - d, 1 - alpha / 2);
      // old code for pointwise and simultaneuous intervals
      // var t = alglib.invstudenttdistribution(m - d, 1 - alpha / 2);
      // var f = alglib.invfdistribution(n, m - n, alpha);
      // var s = nls.Statistics.s;
      // if (m == 1) {
      //   _low[i] = alglib.spline1dcalc(tau2theta, -t) - (includeNoise ? t * s : 0.0);
      //   _high[i] = alglib.spline1dcalc(tau2theta, t) + (includeNoise ? t * s : 0.0);
      // } else {
      //   _low[i] = alglib.spline1dcalc(tau2theta, -f) - (includeNoise ? t * s : 0.0);
      //   _high[i] = alglib.spline1dcalc(tau2theta, f) + (includeNoise ? t * s : 0.0);
      // }
      var s = nls.Statistics.s;

      // prediction intervals for each point in x
      Parallel.For(0, predRows, new ParallelOptions() { MaxDegreeOfParallelism = 1 },
        (i, loopState) => {
          // buffer
          // actually they are only needed once for the whole loop but with parallel for we need to make copies
          double[] paramEstExt = new double[n];
          Array.Copy(nls.ParamEst, paramEstExt, nls.ParamEst.Length);
          var xi = new double[d];

          Buffer.BlockCopy(x, i * d * sizeof(double), xi, 0, d * sizeof(double));
          Function funcExt;
          Jacobian jacExt;
          int outputParamIdx;
          if (offsetIdx > 0) {
            funcExt = Util.ReparameterizeFuncWithOffset(nls.func, xi, offsetIdx);
            jacExt = Util.ReparameterizeJacobianWithOffset(nls.jacobian, xi, offsetIdx);
            outputParamIdx = offsetIdx;
          } else if (scaleIdx > 0) {
            funcExt = Util.ReparameterizeFuncWithScale(nls.func, xi, scaleIdx);
            jacExt = Util.ReparameterizeJacobianWithScale(nls.jacobian, xi, scaleIdx);
            outputParamIdx = scaleIdx;
          } else {
            throw new NotSupportedException("Only models with an explicit offset or scaling parameter are supported by the t-profile prediction intervals.");
          }

          paramEstExt[outputParamIdx] = yPred[i]; // function output parameter is prediction at point xi
          var statisticsExt = new LeastSquaresStatistics(trainRows, n, nls.Statistics.SSR, yPred, paramEstExt, jacExt, nls.x); // the effort for this is small compared to the effort of the TProfile calculation below

          var profile = CalcTProfile(nls.y, nls.x, statisticsExt, funcExt, jacExt, outputParamIdx, alpha); // only for the function output parameter

          var tau = profile.Item1;
          var theta = new double[tau.Length];
          for (int k = 0; k < theta.Length; k++) {
            theta[k] = profile.Item2[outputParamIdx][k]; // profile of function output parameter
          }
          alglib.spline1dbuildcubic(tau, theta, out var tau2theta);
          if (tau.Min() > -t) _low[i] = double.NaN;
          else _low[i] = alglib.spline1dcalc(tau2theta, -t) - (includeNoise ? t * s : 0.0);
          if (tau.Max() < t) _high[i] = double.NaN;
          else _high[i] = alglib.spline1dcalc(tau2theta, t) + (includeNoise ? t * s : 0.0);
        });

      // cannot manipulate low and high output parameters directly in parallel.for
      low = (double[])_low.Clone();
      high = (double[])_high.Clone();
    }

    private void PrepareSplinesForProfileSketches() {
      // profile pair plots
      for (int pIdx = 0; pIdx < n; pIdx++) {
        // interpolating spline for p-th column of M as a function of tau
        var tau = t_profiles[pIdx].Item1; // tau

        var p = t_profiles[pIdx].Item2[pIdx]; // p-th column of M_p
        alglib.spline1dbuildcubic(tau, p, out spline_tau2p[pIdx]);   // s tau->theta
        alglib.spline1dbuildcubic(p, tau, out spline_p2tau[pIdx]);   // s theta->tau

        // from Bates and Watts
        // couldn't get the alg. from the book to work
        // for (int qIdx = 0; qIdx < n; qIdx++) {
        //   if (pIdx == qIdx) continue;
        //   var pq = t_profiles[qIdx].Item2[pIdx]; // p th column of Mq
        //   var gpq = new double[pq.Length];
        //   for (int i = 0; i < pq.Length; i++) {
        //     gpq[i] = alglib.spline1dcalc(spline_p2tau[pIdx], pq[i]);
        //     gpq[i] = Math.Acos(gpq[i] / tau[i]);
        //   }
        //   alglib.spline1dbuildcubic(tau, gpq, out spline_tau2gpq[pIdx, qIdx]);
        // }

        // this from R package 'ellipse'
        for (int qIdx = 0; qIdx < n; qIdx++) {
          if (pIdx == qIdx) continue;
          var q = t_profiles[pIdx].Item2[qIdx]; // q-th column of Mp
          alglib.spline1dbuildcubic(p, q, out spline_p2q[pIdx, qIdx]);
        }
      } // prepare splines for interpolation
    }
  }
}<|MERGE_RESOLUTION|>--- conflicted
+++ resolved
@@ -57,12 +57,8 @@
       }
     }
 
-<<<<<<< HEAD
-    public static Tuple<double[], double[][]> CalcTProfile(double[] y, double[,] x, LeastSquaresStatistics statistics, Function modelFunc, Jacobian modelJac, int pIdx) {
-=======
-    public static Tuple<double[], double[][]> CalcTProfile(double[] y, double[,] x, LeastSquaresStatistics statistics, Function func, Jacobian jac, int pIdx, double alpha = 0.05) {
+    public static Tuple<double[], double[][]> CalcTProfile(double[] y, double[,] x, LeastSquaresStatistics statistics, Function modelFunc, Jacobian modelJac, int pIdx, double alpha = 0.05) {
     restart:
->>>>>>> bb310e41
       var paramEst = statistics.paramEst;
       var paramStdError = statistics.paramStdError;
       var SSR = statistics.SSR;
@@ -70,16 +66,9 @@
       var m = statistics.m;
       var n = statistics.n;
 
-<<<<<<< HEAD
-
-      const int kmax = 30;
-      const int step = 8;
-      var tmax = Math.Sqrt(alglib.invfdistribution(n, m - n, 0.01)); // limit for t (use small alpha here), book page 302
-=======
       const int kmax = 300;
       const int step = 8;
       var tmax = alglib.invstudenttdistribution(m - n, 1 - alpha / 2); // Math.Sqrt(alglib.invfdistribution(n, m - n, 0.01)); // limit for t (use small alpha here), book page 302
->>>>>>> bb310e41
 
       // buffers
       var yPred_cond = new double[m];
@@ -88,9 +77,8 @@
       var M = new List<double[]>();
       var delta = -paramStdError[pIdx] / step;
 
-<<<<<<< HEAD
       #region CG
-      alglib.mincgcreate(p_cond, out var state);
+      alglib.mincgcreate(paramEst, out var state);
       alglib.mincgsetscale(state, paramStdError);
       var negLogLike = Util.CreateGaussianNegLogLikelihood(modelJac, y, x);
       var negLogLikeFixed = Util.FixParameter(negLogLike, pIdx);
@@ -100,11 +88,6 @@
       negLogLike(paramEst, ref nllOpt, tempGrad, null); // calculate maximum likelihood
       #endregion
 
-=======
-      alglib.minlmcreatevj(m, paramEst, out var state);
-      // alglib.minlmsetcond(state, 1e-9, 0);
-      alglib.minlmsetscale(state, paramStdError);
->>>>>>> bb310e41
 
       #region Levenberg-Marquard
       // alglib.minlmcreatevj(m, p_cond, out var state);
